--- conflicted
+++ resolved
@@ -15,7 +15,6 @@
 import tensorflow as tf
 from tensorflow.python.keras import layers
 
-from nncf.common.quantization.structs import QuantizationMode
 from nncf.tensorflow.graph.metatypes.matcher import get_keras_layer_metatype
 from nncf.tensorflow.layers.custom_objects import NNCF_QUANTIZATION_OPERATONS
 from nncf.tensorflow.layers.operation import InputType
@@ -27,12 +26,9 @@
 from tests.tensorflow.helpers import create_compressed_model_and_algo_for_test
 from tests.tensorflow.helpers import get_basic_conv_test_model
 from tests.tensorflow.quantization.utils import get_basic_quantization_config
-<<<<<<< HEAD
-=======
-# TODO(nlyalyus): WA for the bug 58886, should be imported after nncf.tensorflow.
+# TODO(nlyalyus): WA for the bug 58886, QuantizationMode should be imported after nncf.tensorflow.
 #  Otherwise test_quantize_inputs and test_quantize_outputs_removal will fail, because of invalid inputs quantization
 from nncf.common.quantization.structs import QuantizationMode
->>>>>>> 27f0fb1b
 
 def compare_qspecs(qspec: TFQuantizerSpec, quantizer):
     assert qspec.num_bits == quantizer.num_bits
@@ -83,11 +79,7 @@
     model = get_basic_conv_test_model()
     config = get_basic_quantization_config()
 
-<<<<<<< HEAD
-    compression_model, compression_ctrl = create_compressed_model_and_algo_for_test(model, config)
-=======
     compression_model, compression_ctrl = create_compressed_model_and_algo_for_test(model, config, force_no_init=True)
->>>>>>> 27f0fb1b
 
     assert isinstance(compression_ctrl, QuantizationController)
     check_default_qspecs(compression_model)
@@ -109,11 +101,7 @@
             "signed": True,
         },
     })
-<<<<<<< HEAD
-    compression_model, compression_ctrl = create_compressed_model_and_algo_for_test(model, config)
-=======
     compression_model, compression_ctrl = create_compressed_model_and_algo_for_test(model, config, force_no_init=True)
->>>>>>> 27f0fb1b
 
     assert isinstance(compression_ctrl, QuantizationController)
     activation_quantizers, weight_quantizers = get_quantizers(compression_model)
@@ -164,11 +152,7 @@
     config['compression'].update({
         'disable_saturation_fix': True
     })
-<<<<<<< HEAD
-    compression_model, compression_ctrl = create_compressed_model_and_algo_for_test(model, config)
-=======
     compression_model, compression_ctrl = create_compressed_model_and_algo_for_test(model, config, force_no_init=True)
->>>>>>> 27f0fb1b
 
     assert isinstance(compression_ctrl, QuantizationController)
     check_specs_for_disabled_saturation_fix(compression_model)
@@ -181,11 +165,7 @@
     config['compression'].update({
         'disable_saturation_fix': disabled
     })
-<<<<<<< HEAD
-    compression_model, compression_ctrl = create_compressed_model_and_algo_for_test(model, config)
-=======
     compression_model, compression_ctrl = create_compressed_model_and_algo_for_test(model, config, force_no_init=True)
->>>>>>> 27f0fb1b
     activation_quantizers_be, weight_quantizers_be = get_quantizers(compression_model)
     ref_weight_qspec = TFQuantizerSpec(mode=QuantizationMode.SYMMETRIC,
                                        num_bits=8,
@@ -300,11 +280,7 @@
     input_shapes = [[2, 32, 32, 3] for i in range(5)]
     model = get_quantize_inputs_test_model(input_shapes)
 
-<<<<<<< HEAD
-    model, _ = create_compressed_model_and_algo_for_test(model, config)
-=======
     model, _ = create_compressed_model_and_algo_for_test(model, config, force_no_init=True)
->>>>>>> 27f0fb1b
     ref_fake_quantize_layers_for_inputs = {
         'rescaling/fake_quantize',
         'input_2/fake_quantize',
@@ -363,11 +339,7 @@
     sample_size = [2, 32, 32, 3]
     model = get_quantize_outputs_removal_test_model(sample_size)
 
-<<<<<<< HEAD
-    model, _ = create_compressed_model_and_algo_for_test(model, config)
-=======
     model, _ = create_compressed_model_and_algo_for_test(model, config, force_no_init=True)
->>>>>>> 27f0fb1b
     ref_fake_quantize_layers = ['input/fake_quantize']
     actual_fake_quantize_layers = [layer.name for layer in model.layers if isinstance(layer, FakeQuantize)]
     assert actual_fake_quantize_layers == ref_fake_quantize_layers
