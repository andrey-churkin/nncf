"""
 Copyright (c) 2022 Intel Corporation
 Licensed under the Apache License, Version 2.0 (the "License");
 you may not use this file except in compliance with the License.
 You may obtain a copy of the License at
      http://www.apache.org/licenses/LICENSE-2.0
 Unless required by applicable law or agreed to in writing, software
 distributed under the License is distributed on an "AS IS" BASIS,
 WITHOUT WARRANTIES OR CONDITIONS OF ANY KIND, either express or implied.
 See the License for the specific language governing permissions and
 limitations under the License.
"""

import pytest

import os

import onnx

from tests.common.helpers import TEST_ROOT

<<<<<<< HEAD
from tests.onnx.quantization.test_classification_models_graph import TestDataset

from nncf.experimental.post_training.compression_builder import CompressionBuilder
from nncf.experimental.onnx.algorithms.quantization.min_max_quantization import ONNXMinMaxQuantization
from nncf.experimental.post_training.algorithms.quantization import MinMaxQuantizationParameters

from nncf.experimental.onnx.graph.nncf_graph_builder import GraphConverter
=======
from tests.onnx.quantization.common import min_max_quantize_model
from tests.onnx.quantization.common import compare_nncf_graph
from tests.onnx.quantization.common import infer_model
>>>>>>> c2b1f069

MODELS_NAME = [
    'yolov2-coco-9',
    'tiny-yolov2',
]

PATH_REF_GRAPHS = [
    'yolov2-coco-9.dot',
    'tiny-yolov2.dot',
]

INPUT_SHAPES = [
    [1, 3, 416, 416],
    [1, 3, 416, 416],
]


@pytest.mark.parametrize(('model_name', 'path_ref_graph', 'input_shape'),
                         zip(MODELS_NAME, PATH_REF_GRAPHS, INPUT_SHAPES))
def test_min_max_quantization_graph(tmp_path, model_name, path_ref_graph, input_shape):
    onnx_model_dir = str(TEST_ROOT.joinpath('onnx', 'data', 'models'))
    onnx_model_path = str(TEST_ROOT.joinpath(onnx_model_dir, model_name + '.onnx'))
    if not os.path.isdir(onnx_model_dir):
        os.mkdir(onnx_model_dir)

    original_model = onnx.load(onnx_model_path)
<<<<<<< HEAD

    dataset = TestDataset(input_shape)
    builder = CompressionBuilder()
    builder.add_algorithm(ONNXMinMaxQuantization(MinMaxQuantizationParameters(number_samples=1)))
    quantized_model = builder.apply(original_model, dataset)

    nncf_graph = GraphConverter.create_nncf_graph(quantized_model)
    nx_graph = nncf_graph.get_graph_for_structure_analysis(extended=True)

    data_dir = os.path.join(TEST_ROOT, 'onnx', REFERENCE_GRAPHS_TEST_ROOT)
    path_to_dot = os.path.abspath(os.path.join(data_dir, path_ref_graph))

    check_nx_graph(nx_graph, path_to_dot, True)
=======
    quantized_model = min_max_quantize_model(input_shape, original_model)
    compare_nncf_graph(quantized_model, path_ref_graph)
    infer_model(input_shape, quantized_model)
>>>>>>> c2b1f069
<|MERGE_RESOLUTION|>--- conflicted
+++ resolved
@@ -19,19 +19,9 @@
 
 from tests.common.helpers import TEST_ROOT
 
-<<<<<<< HEAD
-from tests.onnx.quantization.test_classification_models_graph import TestDataset
-
-from nncf.experimental.post_training.compression_builder import CompressionBuilder
-from nncf.experimental.onnx.algorithms.quantization.min_max_quantization import ONNXMinMaxQuantization
-from nncf.experimental.post_training.algorithms.quantization import MinMaxQuantizationParameters
-
-from nncf.experimental.onnx.graph.nncf_graph_builder import GraphConverter
-=======
 from tests.onnx.quantization.common import min_max_quantize_model
 from tests.onnx.quantization.common import compare_nncf_graph
 from tests.onnx.quantization.common import infer_model
->>>>>>> c2b1f069
 
 MODELS_NAME = [
     'yolov2-coco-9',
@@ -58,22 +48,6 @@
         os.mkdir(onnx_model_dir)
 
     original_model = onnx.load(onnx_model_path)
-<<<<<<< HEAD
-
-    dataset = TestDataset(input_shape)
-    builder = CompressionBuilder()
-    builder.add_algorithm(ONNXMinMaxQuantization(MinMaxQuantizationParameters(number_samples=1)))
-    quantized_model = builder.apply(original_model, dataset)
-
-    nncf_graph = GraphConverter.create_nncf_graph(quantized_model)
-    nx_graph = nncf_graph.get_graph_for_structure_analysis(extended=True)
-
-    data_dir = os.path.join(TEST_ROOT, 'onnx', REFERENCE_GRAPHS_TEST_ROOT)
-    path_to_dot = os.path.abspath(os.path.join(data_dir, path_ref_graph))
-
-    check_nx_graph(nx_graph, path_to_dot, True)
-=======
     quantized_model = min_max_quantize_model(input_shape, original_model)
     compare_nncf_graph(quantized_model, path_ref_graph)
-    infer_model(input_shape, quantized_model)
->>>>>>> c2b1f069
+    infer_model(input_shape, quantized_model)