--- conflicted
+++ resolved
@@ -189,12 +189,9 @@
             self.CONTROLLER_STATE: self.ctrl_state
         }
 
-<<<<<<< HEAD
-=======
     def __bool__(self):
         return self.ctrl_state is not None and self.builder_state is not None
 
->>>>>>> 27f0fb1b
 
 class CompressionAlgorithmController(ABC):
     """
@@ -236,7 +233,6 @@
         """
 
     @property
-<<<<<<< HEAD
     @abstractmethod
     def name(self) -> str:
         """
@@ -249,20 +245,6 @@
         """
         Loads the compression controller state from the map of algorithm name to the dictionary with state attributes.
 
-=======
-    @abstractmethod
-    def name(self) -> str:
-        """
-        :return: name of the compression algorithm that is being controlled. Should be unique to identify the controller
-        and its state among other controllers and their states.
-        """
-
-    @abstractmethod
-    def load_state(self, state: Dict[str, Dict[str, Any]]) -> None:
-        """
-        Loads the compression controller state from the map of algorithm name to the dictionary with state attributes.
-
->>>>>>> 27f0fb1b
         :param state: map of the algorithm name to the dictionary with the corresponding state attributes.
         """
 
